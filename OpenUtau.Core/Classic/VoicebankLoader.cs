﻿using System;
using System.Collections.Generic;
using System.Globalization;
using System.IO;
using System.Linq;
using System.Text;
using OpenUtau.Core;
using OpenUtau.Core.Ustx;
using Serilog;

namespace OpenUtau.Classic {
    public class FileTrace {
        public string file;
        public int lineNumber;
        public string line;
        public FileTrace() { }
        public FileTrace(FileTrace other) {
            file = other.file;
            lineNumber = other.lineNumber;
            line = other.line;
        }
        public override string ToString() {
            return $"\"{file}\"\nat line {lineNumber + 1}:\n\"{line}\"";
        }
    }

    public class VoicebankLoader {
        public const string kCharTxt = "character.txt";
        public const string kCharYaml = "character.yaml";
        public const string kEnuconfigYaml = "enuconfig.yaml";
        public const string kDsconfigYaml = "dsconfig.yaml";
        public const string kConfigYaml = "config.yaml";
        public const string kOtoIni = "oto.ini";

        readonly string basePath;

        public static bool IsTest = false;

        public VoicebankLoader(string basePath) {
            this.basePath = basePath;
        }

        public IEnumerable<Voicebank> SearchAll() {
            List<Voicebank> result = new List<Voicebank>();
            if (!Directory.Exists(basePath)) {
                return result;
            }
            result.AddRange(Directory.EnumerateFiles(basePath, kCharTxt, SearchOption.AllDirectories)
                .Select(filePath => {
                    try {
                        var voicebank = new Voicebank();
                        LoadInfo(voicebank, filePath, basePath);
                        return voicebank;
                    } catch (Exception e) {
                        Log.Error(e, $"Failed to load {filePath} info.");
                        return null;
                    }
                })
                .OfType<Voicebank>());
            return result;
        }

        public static void LoadVoicebank(Voicebank voicebank) {
            LoadInfo(voicebank, voicebank.File, voicebank.BasePath);
            LoadSubbanks(voicebank);
            LoadOtoSets(voicebank, Path.GetDirectoryName(voicebank.File));
        }

<<<<<<< HEAD
        public static void LoadOtoSets(Voicebank voicebank, string dirPath) {
            var otoFile = Path.Combine(dirPath, kOtoIni);
            if (File.Exists(otoFile)) {
                var otoSet = ParseOtoSet(otoFile, voicebank.TextFileEncoding, voicebank.UseFilenameAsAlias);
                var voicebankDir = Path.GetDirectoryName(voicebank.File);
                otoSet.Name = Path.GetRelativePath(voicebankDir, dirPath);
                if (otoSet.Name == ".") {
                    otoSet.Name = string.Empty;
                }
                voicebank.OtoSets.Add(otoSet);
            }
            var dirs = Directory.GetDirectories(dirPath);
            foreach (var dir in dirs) {
                LoadOtoSets(voicebank, dir);
            }
        }

=======
>>>>>>> 39019f54
        public static void LoadInfo(Voicebank voicebank, string filePath, string basePath) {
            var dir = Path.GetDirectoryName(filePath);
            var yamlFile = Path.Combine(dir, kCharYaml);
            VoicebankConfig? bankConfig = null;
            if (File.Exists(yamlFile)) {
                try {
                    using (var stream = File.OpenRead(yamlFile)) {
                        bankConfig = VoicebankConfig.Load(stream);
                    }
                } catch (Exception e) {
                    Log.Error(e, $"Failed to load yaml {yamlFile}");
                }
            }
            switch (bankConfig?.SingerType) {
                case "utau":
                    voicebank.SingerType = USingerType.Classic;
                    break;
                case "enunu":
                    voicebank.SingerType = USingerType.Enunu;
                    break;
                case "diffsinger":
                    voicebank.SingerType = USingerType.DiffSinger;
                    break;
                default:
                    // Legacy detection code. Do not add more here.
                    var enuconfigFile = Path.Combine(dir, kEnuconfigYaml);
                    var dsconfigFile = Path.Combine(dir, kDsconfigYaml);
                    if (File.Exists(enuconfigFile)) {
                        voicebank.SingerType = USingerType.Enunu;
                    } else if(File.Exists(dsconfigFile)){
                        voicebank.SingerType = USingerType.DiffSinger;
                    } else if (voicebank.SingerType != USingerType.Enunu) {
                        voicebank.SingerType = USingerType.Classic;
                    }
                    break;
            }
            Encoding encoding = Encoding.GetEncoding("shift_jis");
            if (!string.IsNullOrEmpty(bankConfig?.TextFileEncoding)) {
                encoding = Encoding.GetEncoding(bankConfig.TextFileEncoding);
            }
            using (var stream = File.OpenRead(filePath)) {
                ParseCharacterTxt(voicebank, stream, filePath, basePath, encoding);
            }
            if (bankConfig != null) {
                ApplyConfig(voicebank, bankConfig);
            }
        }

        public static void ParseCharacterTxt(Voicebank voicebank, Stream stream, string filePath, string basePath, Encoding encoding) {
            using (var reader = new StreamReader(stream, encoding)) {
                voicebank.BasePath = basePath;
                voicebank.File = filePath;
                voicebank.TextFileEncoding = encoding;
                var otherLines = new List<string>();
                while (!reader.EndOfStream) {
                    string line = reader.ReadLine().Trim();
                    var s = line.Split('=', 2);
                    if (s.Length < 2) {
                        s = line.Split(':', 2);
                    }
                    if (s.Length < 2) {
                        s = line.Split('：', 2);
                    }
                    Array.ForEach(s, temp => temp.Trim());
                    if (s.Length == 2) {
                        s[0] = s[0].ToLowerInvariant();
                        if (s[0] == "name") {
                            voicebank.Name = s[1];
                        } else if (s[0] == "名前" && string.IsNullOrEmpty(voicebank.Name)) {
                            voicebank.Name = s[1];
                        } else if (s[0] == "image") {
                            voicebank.Image = s[1];
                        } else if (s[0] == "author" || s[0] == "created by") {
                            voicebank.Author = s[1];
                        } else if (s[0].StartsWith("voice") || s[0] == "cv") {
                            voicebank.Voice = s[1];
                        } else if (s[0] == "sample") {
                            voicebank.Sample = s[1];
                        } else if (s[0] == "web") {
                            voicebank.Web = s[1];
                        } else if (s[0] == "version") {
                            voicebank.Version = s[1];
                        } else {
                            otherLines.Add(line);
                        }
                    } else {
                        otherLines.Add(line);
                    }
                }
                voicebank.OtherInfo = string.Join("\n", otherLines);
                voicebank.Id = Path.GetRelativePath(basePath, Path.GetDirectoryName(voicebank.File));
                if (string.IsNullOrEmpty(voicebank.Name)) {
                    voicebank.Name = $"No Name ({voicebank.Id})";
                }
            }
        }

        public static void ApplyConfig(Voicebank bank, VoicebankConfig bankConfig) {
            if (!string.IsNullOrWhiteSpace(bankConfig.Name)) {
                bank.Name = bankConfig.Name;
            }
            if (bankConfig.LocalizedNames != null) {
                foreach (var kv in bankConfig.LocalizedNames) {
                    bank.LocalizedNames[kv.Key] = kv.Value;
                }
            }
            if (!string.IsNullOrWhiteSpace(bankConfig.Image)) {
                bank.Image = bankConfig.Image;
            }
            if (!string.IsNullOrWhiteSpace(bankConfig.Portrait)) {
                bank.Portrait = bankConfig.Portrait;
                bank.PortraitOpacity = bankConfig.PortraitOpacity;
                bank.PortraitHeight = bankConfig.PortraitHeight;
            }
            if (!string.IsNullOrWhiteSpace(bankConfig.Author)) {
                bank.Author = bankConfig.Author;
            }
            if (!string.IsNullOrWhiteSpace(bankConfig.Voice)) {
                bank.Voice = bankConfig.Voice;
            }
            if (!string.IsNullOrWhiteSpace(bankConfig.Web)) {
                bank.Web = bankConfig.Web;
            }
            if (!string.IsNullOrWhiteSpace(bankConfig.Version)) {
                bank.Version = bankConfig.Version;
            }
            if (!string.IsNullOrWhiteSpace(bankConfig.Sample)) {
                bank.Sample = bankConfig.Sample;
            }
            if (!string.IsNullOrWhiteSpace(bankConfig.DefaultPhonemizer)) {
                bank.DefaultPhonemizer = bankConfig.DefaultPhonemizer;
            }
            if (bankConfig.Subbanks != null && bankConfig.Subbanks.Length > 0) {
                foreach (var subbank in bankConfig.Subbanks) {
                    subbank.Color ??= string.Empty;
                    subbank.Prefix ??= string.Empty;
                    subbank.Suffix ??= string.Empty;
                }
                bank.Subbanks.AddRange(bankConfig.Subbanks);
            }
            if (bank.SingerType is USingerType.Classic && bankConfig.UseFilenameAsAlias != null) {
                bank.UseFilenameAsAlias = bankConfig.UseFilenameAsAlias;
            }
        }

        public static void LoadSubbanks(Voicebank voicebank) {
            if (voicebank.Subbanks.Count == 0) {
                LoadPrefixMap(voicebank);
            }
            if (voicebank.Subbanks.Count == 0) {
                voicebank.Subbanks.Add(new Subbank() {
                    ToneRanges = new string[0],
                });
            }
        }

        public static void LoadPrefixMap(Voicebank voicebank) {
            var dir = Path.GetDirectoryName(voicebank.File);
            var filePath = Path.Combine(dir, "prefix.map");
            if (File.Exists(filePath)) {
                LoadMap(voicebank, filePath, string.Empty);
            }

            // Append.map for presamp
            var mapDir = Path.Combine(dir, "prefix");
            if (Directory.Exists(mapDir)) {
                var maps = Directory.EnumerateFiles(mapDir, "*.map");
                foreach (string mapPath in maps) {
                    LoadMap(voicebank, mapPath, Path.GetFileNameWithoutExtension(mapPath));
                }
            }
        }
        public static void LoadMap(Voicebank voicebank, string filePath, string color) {
            try {
                using (var stream = File.OpenRead(filePath)) {
                    var map = ParsePrefixMap(stream, voicebank.TextFileEncoding);
                    foreach (var kv in map) {
                        var subbank = new Subbank() {
                            Color = color,
                            Prefix = kv.Key.Item1,
                            Suffix = color + kv.Key.Item2,
                        };
                        var toneRanges = new List<string>();
                        int? rangeStart = null;
                        int? rangeEnd = null;
                        for (int i = 24; i <= 108; i++) {
                            if (kv.Value.Contains(i) && i < 108) {
                                if (rangeStart == null) {
                                    rangeStart = i;
                                } else {
                                    rangeEnd = i;
                                }
                            } else if (rangeStart != null) {
                                if (rangeEnd != null) {
                                    toneRanges.Add($"{MusicMath.GetToneName(rangeStart.Value)}-{MusicMath.GetToneName(rangeEnd.Value)}");
                                } else {
                                    toneRanges.Add($"{MusicMath.GetToneName(rangeStart.Value)}");
                                }
                                rangeStart = null;
                                rangeEnd = null;
                            }
                        }
                        subbank.ToneRanges = toneRanges.ToArray();
                        voicebank.Subbanks.Add(subbank);
                    }
                }
            } catch (Exception e) {
                Log.Error(e, $"Failed to load {filePath}");
            }

        }
        public static Dictionary<Tuple<string, string>, SortedSet<int>> ParsePrefixMap(Stream stream, Encoding encoding) {
            using (var reader = new StreamReader(stream, encoding)) {
                var result = new Dictionary<Tuple<string, string>, SortedSet<int>>();
                while (!reader.EndOfStream) {
                    var s = reader.ReadLine().Split('\t');
                    if (s.Length == 3) {
                        int tone = MusicMath.NameToTone(s[0]);
                        var key = Tuple.Create(s[1], s[2]);
                        if (!result.TryGetValue(key, out var tones)) {
                            tones = new SortedSet<int>();
                            result[key] = tones;
                        }
                        tones.Add(tone);
                    }
                }
                return result;
            }
        }

<<<<<<< HEAD
        public static OtoSet ParseOtoSet(string filePath, Encoding encoding , bool? useFilenameAsAlias) {
=======
        public static void LoadOtoSets(Voicebank voicebank, string dirPath) {
            var otoFile = Path.Combine(dirPath, kOtoIni);
            if (File.Exists(otoFile)) {
                var otoSet = ParseOtoSet(otoFile, voicebank.TextFileEncoding);
                var voicebankDir = Path.GetDirectoryName(voicebank.File);
                otoSet.Name = Path.GetRelativePath(voicebankDir, dirPath);
                if (otoSet.Name == ".") {
                    otoSet.Name = string.Empty;
                }
                voicebank.OtoSets.Add(otoSet);
            }
            var dirs = Directory.GetDirectories(dirPath);
            foreach (var dir in dirs) {
                LoadOtoSets(voicebank, dir);
            }
        }

        public static OtoSet ParseOtoSet(string filePath, Encoding encoding) {
>>>>>>> 39019f54
            try {
                using (var stream = File.OpenRead(filePath)) {
                    var otoSet = ParseOtoSet(stream, filePath, encoding);
                    if (!IsTest) {
                        CheckWavExist(otoSet);
                    }
                    AddAliasForMissingFiles(otoSet);
                    if (useFilenameAsAlias == true) {
                        AddFilenameAlias(otoSet);
                    }
                    return otoSet;
                }
            } catch (Exception e) {
                Log.Error(e, $"Failed to load {filePath}");
            }
            return null;
        }

        public static OtoSet ParseOtoSet(Stream stream, string filePath, Encoding encoding) {
            OtoSet otoSet;
            using (var reader = new StreamReader(stream, encoding)) {
                var trace = new FileTrace { file = filePath, lineNumber = 0 };
                otoSet = new OtoSet() {
                    File = filePath,
                };
                while (!reader.EndOfStream) {
                    var line = reader.ReadLine().Trim();
                    trace.line = line;
                    try {
                        Oto oto = ParseOto(line, trace);
                        if (oto != null) {
                            otoSet.Otos.Add(oto);
                        }
                        if (!string.IsNullOrEmpty(oto.Error)) {
                            Log.Error($"Failed to parse\n{oto.Error}");
                        }
                    } catch (Exception e) {
                        Log.Error(e, $"Failed to parse\n{trace}");
                    }
                    trace.line = null;
                    trace.lineNumber++;
                }
            }
            return otoSet;
        }

        static void AddAliasForMissingFiles(OtoSet otoSet) {
            // Use filename as alias if not in oto.
            var knownFiles = otoSet.Otos.Select(oto => oto.Wav).ToHashSet();
            var dir = Path.GetDirectoryName(otoSet.File);
            foreach (var wav in Directory.EnumerateFiles(dir, "*.wav", SearchOption.TopDirectoryOnly)) {
                var file = Path.GetFileName(wav);
                if (!knownFiles.Contains(file)) {
                    var oto = new Oto {
                        Alias = Path.GetFileNameWithoutExtension(file),
                        Wav = file,
                        FileTrace = new FileTrace { file = wav, lineNumber = 0 }
                    };
                    oto.Phonetic = oto.Alias;
                    otoSet.Otos.Add(oto);
                }
            }
        }

<<<<<<< HEAD
        static void AddFilenameAlias(OtoSet otoSet) {
            // Use filename as alias.
            var files = otoSet.Otos.Where(oto => oto.IsValid).Select(oto => oto.Wav).Distinct().ToList();
            foreach (var wav in files) {
                string filename = Path.GetFileNameWithoutExtension(wav);
                if (!otoSet.Otos.Any(oto => oto.Alias == filename)) {
                    var reference = otoSet.Otos.OrderBy(oto => oto.Offset).First(oto => oto.Wav == wav);
                    var oto = new Oto {
                        Alias = filename,
                        Phonetic = filename,
                        Wav = wav,
                        Offset = reference.Offset,
                        Consonant = reference.Consonant,
                        Cutoff = reference.Cutoff,
                        Preutter = reference.Preutter,
                        Overlap = reference.Overlap,
                        IsValid = true,
                        Error = reference.Error,
                        FileTrace = reference.FileTrace
                    };
                    otoSet.Otos.Add(oto);
=======
        static void CheckWavExist(OtoSet otoSet) {
            var wavGroups = otoSet.Otos.GroupBy(oto => oto.Wav);
            foreach(var group in wavGroups) {
                string path = Path.Combine(Path.GetDirectoryName(otoSet.File), group.Key);
                if (!File.Exists(path)) {
                    Log.Error($"Sound file missing. {path}");
                    foreach (Oto oto in group) {
                        if(string.IsNullOrEmpty(oto.Error)) {
                            oto.Error = $"Sound file missing. {path}";
                        }
                        oto.IsValid = false;
                    }
>>>>>>> 39019f54
                }
            }
        }

        static Oto ParseOto(string line, FileTrace trace) {
            const string format = "<wav>=<alias>,<offset>,<consonant>,<cutoff>,<preutter>,<overlap>";
            var oto = new Oto {
                FileTrace = new FileTrace(trace),
            };
            if (string.IsNullOrWhiteSpace(line)) {
                return oto;
            }
            var parts = line.Split('=');
            if (parts.Length < 2) {
                oto.Error = $"Line does not match format {format}.";
                return oto;
            }
            oto.Wav = parts[0].Trim();
            parts = parts[1].Split(',');
            oto.Alias = parts.ElementAtOrDefault(0);
            if (string.IsNullOrEmpty(oto.Alias)) {
                oto.Alias = RemoveExtension(oto.Wav);
            }
            oto.Phonetic = oto.Alias;
            if (!ParseDouble(parts.ElementAtOrDefault(1), out oto.Offset)) {
                oto.Error = $"{trace}\nFailed to parse offset. Format is {format}.";
                return oto;
            }
            if (!ParseDouble(parts.ElementAtOrDefault(2), out oto.Consonant)) {
                oto.Error = $"{trace}\nFailed to parse consonant. Format is {format}.";
                return oto;
            }
            if (!ParseDouble(parts.ElementAtOrDefault(3), out oto.Cutoff)) {
                oto.Error = $"{trace}\nFailed to parse cutoff. Format is {format}.";
                return oto;
            }
            if (!ParseDouble(parts.ElementAtOrDefault(4), out oto.Preutter)) {
                oto.Error = $"{trace}\nFailed to parse preutter. Format is {format}.";
                return oto;
            }
            if (!ParseDouble(parts.ElementAtOrDefault(5), out oto.Overlap)) {
                oto.Error = $"{trace}\nFailed to parse overlap. Format is {format}.";
                return oto;
            }
            oto.IsValid = true;
            return oto;
        }

        static bool ParseDouble(string s, out double value) {
            if (string.IsNullOrEmpty(s)) {
                value = 0;
                return true;
            }
            return double.TryParse(s, NumberStyles.Float, CultureInfo.InvariantCulture, out value);
        }

        public static void WriteOtoSets(Voicebank voicebank) {
            foreach (var otoSet in voicebank.OtoSets) {
                using (var stream = File.Open(otoSet.File, FileMode.Create, FileAccess.Write)) {
                    WriteOtoSet(otoSet, stream, voicebank.TextFileEncoding);
                }
                Log.Information($"Write oto set {otoSet.Name}");
            }
        }

        public static void WriteOtoSet(OtoSet otoSet, Stream stream, Encoding encoding) {
            using (var writer = new StreamWriter(stream, encoding)) {
                foreach (var oto in otoSet.Otos) {
                    if (!oto.IsValid && (oto.FileTrace != null)) {
                        writer.Write(oto.FileTrace.line);
                        writer.Write('\n');
                        continue;
                    }
                    writer.Write(oto.Wav);
                    writer.Write('=');
                    if (oto.Alias != RemoveExtension(oto.Wav)) {
                        writer.Write(oto.Alias);
                    }
                    writer.Write(',');
                    if (oto.Offset != 0) {
                        writer.Write(oto.Offset);
                    }
                    writer.Write(',');
                    if (oto.Consonant != 0) {
                        writer.Write(oto.Consonant);
                    }
                    writer.Write(',');
                    if (oto.Cutoff != 0) {
                        writer.Write(oto.Cutoff);
                    }
                    writer.Write(',');
                    if (oto.Preutter != 0) {
                        writer.Write(oto.Preutter);
                    }
                    writer.Write(',');
                    if (oto.Overlap != 0) {
                        writer.Write(oto.Overlap);
                    }
                    writer.Write('\n');
                }
                writer.Flush();
            }
        }

        static string RemoveExtension(string filePath) {
            var ext = Path.GetExtension(filePath);
            if (!string.IsNullOrEmpty(ext)) {
                return filePath.Substring(0, filePath.Length - ext.Length);
            } else {
                return filePath;
            }
        }
    }
}<|MERGE_RESOLUTION|>--- conflicted
+++ resolved
@@ -1,4 +1,4 @@
-﻿using System;
+using System;
 using System.Collections.Generic;
 using System.Globalization;
 using System.IO;
@@ -66,26 +66,6 @@
             LoadOtoSets(voicebank, Path.GetDirectoryName(voicebank.File));
         }
 
-<<<<<<< HEAD
-        public static void LoadOtoSets(Voicebank voicebank, string dirPath) {
-            var otoFile = Path.Combine(dirPath, kOtoIni);
-            if (File.Exists(otoFile)) {
-                var otoSet = ParseOtoSet(otoFile, voicebank.TextFileEncoding, voicebank.UseFilenameAsAlias);
-                var voicebankDir = Path.GetDirectoryName(voicebank.File);
-                otoSet.Name = Path.GetRelativePath(voicebankDir, dirPath);
-                if (otoSet.Name == ".") {
-                    otoSet.Name = string.Empty;
-                }
-                voicebank.OtoSets.Add(otoSet);
-            }
-            var dirs = Directory.GetDirectories(dirPath);
-            foreach (var dir in dirs) {
-                LoadOtoSets(voicebank, dir);
-            }
-        }
-
-=======
->>>>>>> 39019f54
         public static void LoadInfo(Voicebank voicebank, string filePath, string basePath) {
             var dir = Path.GetDirectoryName(filePath);
             var yamlFile = Path.Combine(dir, kCharYaml);
@@ -115,7 +95,7 @@
                     var dsconfigFile = Path.Combine(dir, kDsconfigYaml);
                     if (File.Exists(enuconfigFile)) {
                         voicebank.SingerType = USingerType.Enunu;
-                    } else if(File.Exists(dsconfigFile)){
+                    } else if (File.Exists(dsconfigFile)) {
                         voicebank.SingerType = USingerType.DiffSinger;
                     } else if (voicebank.SingerType != USingerType.Enunu) {
                         voicebank.SingerType = USingerType.Classic;
@@ -316,13 +296,10 @@
             }
         }
 
-<<<<<<< HEAD
-        public static OtoSet ParseOtoSet(string filePath, Encoding encoding , bool? useFilenameAsAlias) {
-=======
         public static void LoadOtoSets(Voicebank voicebank, string dirPath) {
             var otoFile = Path.Combine(dirPath, kOtoIni);
             if (File.Exists(otoFile)) {
-                var otoSet = ParseOtoSet(otoFile, voicebank.TextFileEncoding);
+                var otoSet = ParseOtoSet(otoFile, voicebank.TextFileEncoding, voicebank.UseFilenameAsAlias);
                 var voicebankDir = Path.GetDirectoryName(voicebank.File);
                 otoSet.Name = Path.GetRelativePath(voicebankDir, dirPath);
                 if (otoSet.Name == ".") {
@@ -336,8 +313,7 @@
             }
         }
 
-        public static OtoSet ParseOtoSet(string filePath, Encoding encoding) {
->>>>>>> 39019f54
+        public static OtoSet ParseOtoSet(string filePath, Encoding encoding, bool? useFilenameAsAlias) {
             try {
                 using (var stream = File.OpenRead(filePath)) {
                     var otoSet = ParseOtoSet(stream, filePath, encoding);
@@ -402,7 +378,22 @@
             }
         }
 
-<<<<<<< HEAD
+        static void CheckWavExist(OtoSet otoSet) {
+            var wavGroups = otoSet.Otos.GroupBy(oto => oto.Wav);
+            foreach (var group in wavGroups) {
+                string path = Path.Combine(Path.GetDirectoryName(otoSet.File), group.Key);
+                if (!File.Exists(path)) {
+                    Log.Error($"Sound file missing. {path}");
+                    foreach (Oto oto in group) {
+                        if (string.IsNullOrEmpty(oto.Error)) {
+                            oto.Error = $"Sound file missing. {path}";
+                        }
+                        oto.IsValid = false;
+                    }
+                }
+            }
+        }
+
         static void AddFilenameAlias(OtoSet otoSet) {
             // Use filename as alias.
             var files = otoSet.Otos.Where(oto => oto.IsValid).Select(oto => oto.Wav).Distinct().ToList();
@@ -424,20 +415,6 @@
                         FileTrace = reference.FileTrace
                     };
                     otoSet.Otos.Add(oto);
-=======
-        static void CheckWavExist(OtoSet otoSet) {
-            var wavGroups = otoSet.Otos.GroupBy(oto => oto.Wav);
-            foreach(var group in wavGroups) {
-                string path = Path.Combine(Path.GetDirectoryName(otoSet.File), group.Key);
-                if (!File.Exists(path)) {
-                    Log.Error($"Sound file missing. {path}");
-                    foreach (Oto oto in group) {
-                        if(string.IsNullOrEmpty(oto.Error)) {
-                            oto.Error = $"Sound file missing. {path}";
-                        }
-                        oto.IsValid = false;
-                    }
->>>>>>> 39019f54
                 }
             }
         }
