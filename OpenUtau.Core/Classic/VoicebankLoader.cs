--- conflicted
+++ resolved
@@ -341,11 +341,6 @@
                 };
                 while (!reader.EndOfStream) {
                     var line = reader.ReadLine().Trim();
-<<<<<<< HEAD
-                    if (string.IsNullOrWhiteSpace(line) ) {
-                        trace.lineNumber++;
-                        continue;
-                    }
                     if (line.StartsWith("#Charaset:")) {
                         try {
                             var charaset = Encoding.GetEncoding(line.Replace("#Charaset:", ""));
@@ -355,8 +350,6 @@
                             }
                         } catch { }
                     }
-=======
->>>>>>> ad0bc4f9
                     trace.line = line;
                     try {
                         Oto oto = ParseOto(line, trace);
