﻿using System;
using System.Collections.Generic;
using System.IO;
using System.Linq;
using System.Threading;
using System.Threading.Tasks;
using Microsoft.ML.OnnxRuntime;
using Microsoft.ML.OnnxRuntime.Tensors;
using NAudio.Wave;
using NumSharp;
using OpenUtau.Core.Format;
using OpenUtau.Core.Render;
using OpenUtau.Core.SignalChain;
using OpenUtau.Core.Ustx;
using Serilog;

namespace OpenUtau.Core.DiffSinger {
    public class DiffSingerRenderer : IRenderer {
        const float headMs = DiffSingerUtils.headMs;
        const float tailMs = DiffSingerUtils.tailMs;
        const string VELC = DiffSingerUtils.VELC;
        const string ENE = DiffSingerUtils.ENE;
        const string PEXP = DiffSingerUtils.PEXP;
        const string VoiceColorHeader = DiffSingerUtils.VoiceColorHeader;

        static readonly HashSet<string> supportedExp = new HashSet<string>(){
            Format.Ustx.DYN,
            Format.Ustx.PITD,
            Format.Ustx.GENC,
            Format.Ustx.CLR,
            Format.Ustx.BREC,
            Format.Ustx.TENC,
            VELC,
            ENE,
            PEXP,
        };

        static readonly object lockObj = new object();

        public USingerType SingerType => USingerType.DiffSinger;

        public bool SupportsRenderPitch => true;

        public bool IsVoiceColorCurve(string abbr, out int subBankId) {
            subBankId = 0;
            if (abbr.StartsWith(VoiceColorHeader) && int.TryParse(abbr.Substring(2), out subBankId)) {;
                subBankId -= 1;
                return true;
            } else {
                return false;
            }
        }

        public bool SupportsExpression(UExpressionDescriptor descriptor) {
            return supportedExp.Contains(descriptor.abbr) || 
                (descriptor.abbr.StartsWith(VoiceColorHeader) && int.TryParse(descriptor.abbr.Substring(2), out int _));
        }

        //Calculate the Timing layout of the RenderPhrase, 
        //including the position of the phrase, 
        //the length of the head consonant, and the estimated total length
        public RenderResult Layout(RenderPhrase phrase) {
            return new RenderResult() {
                leadingMs = headMs,
                positionMs = phrase.positionMs,
                estimatedLengthMs = headMs + phrase.durationMs + tailMs,
            };
        }

        public Task<RenderResult> Render(RenderPhrase phrase, Progress progress, int trackNo, CancellationTokenSource cancellation, bool isPreRender) {
            var task = Task.Run(() => {
                lock (lockObj) {
                    if (cancellation.IsCancellationRequested) {
                        return new RenderResult();
                    }
                    var result = Layout(phrase);

                    // calculate real depth
                    int speedup = Core.Util.Preferences.Default.DiffsingerSpeedup;
                    var singer = (DiffSingerSinger) phrase.singer;
                    int depth = Core.Util.Preferences.Default.DiffSingerDepth;
                    if (singer.dsConfig.useShallowDiffusion) {
                        int kStep = singer.dsConfig.maxDepth;
                        if (kStep < 0) {
                            throw new InvalidDataException("Max depth is unset or is negative.");
                        }
                        depth = Math.Min(depth, kStep);  // make sure depth <= K_step
                        depth = depth / speedup * speedup;  // make sure depth can be divided by speedup
                    }
                    var wavName = singer.dsConfig.useShallowDiffusion
                        ? $"ds-{phrase.hash:x16}-depth{depth}-{speedup}x.wav"  // if the depth changes, phrase should be re-rendered
                        : $"ds-{phrase.hash:x16}-{speedup}x.wav";  // preserve this for not invalidating cache from older versions
                    var wavPath = Path.Join(PathManager.Inst.CachePath, wavName);
                    string progressInfo = $"Track {trackNo + 1}: {this}{speedup}x \"{string.Join(" ", phrase.phones.Select(p => p.phoneme))}\"";
                    if (File.Exists(wavPath)) {
                        try {
                            using (var waveStream = Wave.OpenFile(wavPath)) {
                                result.samples = Wave.GetSamples(waveStream.ToSampleProvider().ToMono(1, 0));
                            }
                        } catch (Exception e) {
                            Log.Error(e, "Failed to render.");
                        }
                    }
                    if (result.samples == null) {
                        result.samples = InvokeDiffsinger(phrase, depth, speedup, cancellation);
                        if (result.samples != null) {
                            var source = new WaveSource(0, 0, 0, 1);
                            source.SetSamples(result.samples);
                            WaveFileWriter.CreateWaveFile16(wavPath, new ExportAdapter(source).ToMono(1, 0));
                        }
                    }
                    if (result.samples != null) {
                        Renderers.ApplyDynamics(phrase, result);
                    }
                    progress.Complete(phrase.phones.Length, progressInfo);
                    return result;
                }
            });
            return task;
        }
        /*result format: 
        result.samples: Rendered audio, float[]
        leadingMs、positionMs、estimatedLengthMs: timeaxis layout in Ms, double
         */

        float[] InvokeDiffsinger(RenderPhrase phrase, int depth, int speedup, CancellationTokenSource cancellation) {
            var singer = phrase.singer as DiffSingerSinger;
            //Check if dsconfig.yaml is correct
            if(String.IsNullOrEmpty(singer.dsConfig.vocoder) ||
                String.IsNullOrEmpty(singer.dsConfig.acoustic) ||
                String.IsNullOrEmpty(singer.dsConfig.phonemes)){
                throw new Exception("Invalid dsconfig.yaml. Please ensure that dsconfig.yaml contains keys \"vocoder\", \"acoustic\" and \"phonemes\".");
            }

            var vocoder = singer.getVocoder();
            //Vocoder and singer should have the same hop sizes and sample rates.
            if(vocoder.hop_size != singer.dsConfig.hop_size){
                throw new Exception($"Vocoder's hop size is {vocoder.hop_size}, but acoustic's hop size is {singer.dsConfig.hop_size}.");
            }
            if(vocoder.sample_rate != singer.dsConfig.sample_rate){
                throw new Exception($"Vocoder's sample rate is {vocoder.sample_rate}, but acoustic's sample rate is {singer.dsConfig.sample_rate}.");
            }

            var acousticModel = singer.getAcousticSession();
            var frameMs = vocoder.frameMs();
            var frameSec = frameMs / 1000;
            int headFrames = (int)Math.Round(headMs / frameMs);
            int tailFrames = (int)Math.Round(tailMs / frameMs);
            var result = Layout(phrase);
            //acoustic
            //mel = session.run(['mel'], {'tokens': tokens, 'durations': durations, 'f0': f0, 'speedup': speedup})[0]
            //tokens: phoneme index in the phoneme set
            //durations: phoneme duration in frames
            //f0: pitch curve in Hz by frame
            //speedup: Diffusion render speedup, int
            var tokens = phrase.phones
                .Select(p => p.phoneme)
                .Prepend("SP")
                .Append("SP")
                .Select(x => (long)(singer.phonemes.IndexOf(x)))
                .ToList();
            var durations = phrase.phones
                .Select(p => (int)Math.Round(p.endMs / frameMs) - (int)Math.Round(p.positionMs / frameMs))//prevent cumulative error
                .Prepend(headFrames)
                .Append(tailFrames)
                .ToList();
            int totalFrames = durations.Sum();
            float[] f0 = DiffSingerUtils.SampleCurve(phrase, phrase.pitches, 0, frameMs, totalFrames, headFrames, tailFrames, 
                x => MusicMath.ToneToFreq(x * 0.01))
                .Select(f => (float)f).ToArray();
            //toneShift isn't supported

            var acousticInputs = new List<NamedOnnxValue>();
            acousticInputs.Add(NamedOnnxValue.CreateFromTensor("tokens",
                new DenseTensor<long>(tokens.ToArray(), new int[] { tokens.Count },false)
                .Reshape(new int[] { 1, tokens.Count })));
            acousticInputs.Add(NamedOnnxValue.CreateFromTensor("durations",
                new DenseTensor<long>(durations.Select(x=>(long)x).ToArray(), new int[] { durations.Count }, false)
                .Reshape(new int[] { 1, durations.Count })));
            var f0tensor = new DenseTensor<float>(f0, new int[] { f0.Length })
                .Reshape(new int[] { 1, f0.Length });
            acousticInputs.Add(NamedOnnxValue.CreateFromTensor("f0",f0tensor));

            // sampling acceleration related
            if (singer.dsConfig.useShallowDiffusion) {
                acousticInputs.Add(NamedOnnxValue.CreateFromTensor("depth",
                    new DenseTensor<long>(new long[] { depth }, new int[] { 1 }, false)));
            }
            acousticInputs.Add(NamedOnnxValue.CreateFromTensor("speedup",
                new DenseTensor<long>(new long[] { speedup }, new int[] { 1 },false)));

            //speaker
            if(singer.dsConfig.speakers != null) {
                var speakerEmbedManager = singer.getSpeakerEmbedManager();
                var spkEmbedTensor = speakerEmbedManager.PhraseSpeakerEmbedByFrame(phrase, durations, frameMs, totalFrames, headFrames, tailFrames);
                acousticInputs.Add(NamedOnnxValue.CreateFromTensor("spk_embed", spkEmbedTensor));
            }
            //gender
            //Definition of GENC: 100 = 12 semitones of formant shift, positive GENC means shift down
            if (singer.dsConfig.useKeyShiftEmbed) {
                var range = singer.dsConfig.augmentationArgs.randomPitchShifting.range;
                var positiveScale = (range[1]==0) ? 0 : (12/range[1]/100);
                var negativeScale = (range[0]==0) ? 0 : (-12/range[0]/100);
                float[] gender = DiffSingerUtils.SampleCurve(phrase, phrase.gender, 
                    0, frameMs, totalFrames, headFrames, tailFrames,
                    x=> (x<0)?(-x * positiveScale):(-x * negativeScale))
                    .Select(f => (float)f).ToArray();
                var genderTensor = new DenseTensor<float>(gender, new int[] { gender.Length })
                    .Reshape(new int[] { 1, gender.Length });
                acousticInputs.Add(NamedOnnxValue.CreateFromTensor("gender", genderTensor));
            }

            //velocity
            //Definition of VELC: logarithmic scale, Default value 100 = original speed, 
            //each 100 increase means speed x2
            if (singer.dsConfig.useSpeedEmbed) {
                var velocityCurve = phrase.curves.FirstOrDefault(curve => curve.Item1 == VELC);
                float[] velocity;
                if (velocityCurve != null) {
                    velocity = DiffSingerUtils.SampleCurve(phrase, velocityCurve.Item2,
                        1, frameMs, totalFrames, headFrames, tailFrames,
                        x => Math.Pow(2, (x - 100) / 100))
                        .Select(f => (float)f).ToArray();
                } else {
                    velocity = Enumerable.Repeat(1f, totalFrames).ToArray();
                }
                var velocityTensor = new DenseTensor<float>(velocity, new int[] { velocity.Length })
                    .Reshape(new int[] { 1, velocity.Length });
                acousticInputs.Add(NamedOnnxValue.CreateFromTensor("velocity", velocityTensor));
            }

            //Variance: Energy and Breathiness
<<<<<<< HEAD
            if(singer.dsConfig.useBreathinessEmbed || singer.dsConfig.useEnergyEmbed || singer.dsConfig.useTensionEmbed){
                var varianceResult = singer.getVariancePredictor().Process(phrase);
=======
            
            if(singer.dsConfig.useBreathinessEmbed || singer.dsConfig.useEnergyEmbed){
                var variancePredictor = singer.getVariancePredictor();
                VarianceResult varianceResult;
                lock(variancePredictor){
                    if(cancellation.IsCancellationRequested) {
                        return null;
                    }
                    varianceResult = singer.getVariancePredictor().Process(phrase);
                }
>>>>>>> 9914e0ab
                //TODO: let user edit variance curves
                if(singer.dsConfig.useEnergyEmbed){
                    var energyCurve = phrase.curves.FirstOrDefault(curve => curve.Item1 == ENE);
                    IEnumerable<double> userEnergy;
                    if(energyCurve!=null){
                        userEnergy = DiffSingerUtils.SampleCurve(phrase, energyCurve.Item2,
                            0, frameMs, totalFrames, headFrames, tailFrames,
                            x => x);
                    } else{
                        userEnergy = Enumerable.Repeat(0d, totalFrames);
                    }
<<<<<<< HEAD
                    var energy = varianceResult.energy!.Zip(userEnergy, (x,y)=>(float)Math.Min(x + y*12/100, 0)).ToArray();
=======
                    var predictedEnergy = DiffSingerUtils.ResampleCurve(varianceResult.energy, totalFrames);
                    var energy = predictedEnergy.Zip(userEnergy, (x,y)=>(float)Math.Min(x + y*12/100, 0)).ToArray();
>>>>>>> 9914e0ab
                    acousticInputs.Add(NamedOnnxValue.CreateFromTensor("energy", 
                        new DenseTensor<float>(energy, new int[] { energy.Length })
                        .Reshape(new int[] { 1, energy.Length })));
                }
                if(singer.dsConfig.useBreathinessEmbed){
                    var userBreathiness = DiffSingerUtils.SampleCurve(phrase, phrase.breathiness,
                        0, frameMs, totalFrames, headFrames, tailFrames,
                        x => x);
<<<<<<< HEAD
                    var breathiness = varianceResult.breathiness!.Zip(userBreathiness, (x,y)=>(float)Math.Min(x + y*12/100, 0)).ToArray();
=======
                    var predictedBreathiness = DiffSingerUtils.ResampleCurve(varianceResult.breathiness, totalFrames);
                    var breathiness = predictedBreathiness.Zip(userBreathiness, (x,y)=>(float)Math.Min(x + y*12/100, 0)).ToArray();
>>>>>>> 9914e0ab
                    acousticInputs.Add(NamedOnnxValue.CreateFromTensor("breathiness", 
                        new DenseTensor<float>(breathiness, new int[] { breathiness.Length })
                        .Reshape(new int[] { 1, breathiness.Length })));
                }
                if(singer.dsConfig.useTensionEmbed){
                    var userTension = DiffSingerUtils.SampleCurve(phrase, phrase.tension,
                        0, frameMs, totalFrames, headFrames, tailFrames,
                        x => x);
                    var tension = varianceResult.tension!.Zip(userTension, (x,y)=>(float)(x + y * 5 / 100)).ToArray();
                    acousticInputs.Add(NamedOnnxValue.CreateFromTensor("tension",
                        new DenseTensor<float>(tension, new int[] { tension.Length })
                        .Reshape(new int[] { 1, tension.Length })));
                }
            }
            Tensor<float> mel;
            lock(acousticModel){
                if(cancellation.IsCancellationRequested) {
                    return null;
                }
                Onnx.VerifyInputNames(acousticModel, acousticInputs);
                var acousticOutputs = acousticModel.Run(acousticInputs);
                mel = acousticOutputs.First().AsTensor<float>().Clone();
            }
            //vocoder
            //waveform = session.run(['waveform'], {'mel': mel, 'f0': f0})[0]
            var vocoderInputs = new List<NamedOnnxValue>();
            vocoderInputs.Add(NamedOnnxValue.CreateFromTensor("mel", mel));
            vocoderInputs.Add(NamedOnnxValue.CreateFromTensor("f0",f0tensor));
            Tensor<float> samplesTensor;
            lock(vocoder){
                if(cancellation.IsCancellationRequested) {
                    return null;
                }
                var vocoderOutputs = vocoder.session.Run(vocoderInputs);
                samplesTensor = vocoderOutputs.First().AsTensor<float>();
            }
            //Check the size of samplesTensor
            int[] expectedShape = new int[] { 1, -1 };
            if(!DiffSingerUtils.ValidateShape(samplesTensor, expectedShape)){
                throw new Exception($"The shape of vocoder output should be (1, length), but the actual shape is {DiffSingerUtils.ShapeString(samplesTensor)}");
            }
            var samples = samplesTensor.ToArray();
            return samples;
        }

        public RenderPitchResult LoadRenderedPitch(RenderPhrase phrase) {
            var pitchPredictor = (phrase.singer as DiffSingerSinger).getPitchPredictor();
            lock(pitchPredictor){
                return pitchPredictor.Process(phrase);
            }
        }

        public UExpressionDescriptor[] GetSuggestedExpressions(USinger singer, URenderSettings renderSettings) {
            var result = new List<UExpressionDescriptor> {
                //velocity
                new UExpressionDescriptor{
                    name="velocity (curve)",
                    abbr=VELC,
                    type=UExpressionType.Curve,
                    min=0,
                    max=200,
                    defaultValue=100,
                    isFlag=false,
                },
                //energy
                new UExpressionDescriptor{
                    name="energy (curve)",
                    abbr=ENE,
                    type=UExpressionType.Curve,
                    min=-100,
                    max=100,
                    defaultValue=0,
                    isFlag=false,
                },
                //expressiveness
                new UExpressionDescriptor {
                    name = "pitch expressiveness (curve)",
                    abbr = PEXP,
                    type = UExpressionType.Curve,
                    min = 0,
                    max = 100,
                    defaultValue = 100,
                    isFlag = false
                },
            };
            //speakers
            var dsSinger = singer as DiffSingerSinger;
            if(dsSinger!=null && dsSinger.dsConfig.speakers != null) {
                result.AddRange(Enumerable.Zip(
                    dsSinger.Subbanks,
                    Enumerable.Range(1, dsSinger.Subbanks.Count),
                    (subbank,index)=>new UExpressionDescriptor {
                        name=$"voice color {subbank.Color}",
                        abbr=VoiceColorHeader+index.ToString("D2"),
                        type=UExpressionType.Curve,
                        min=0,
                        max=100,
                        defaultValue=0,
                        isFlag=false,
                    }));
            }
            //energy

            return result.ToArray();
        }

        public override string ToString() => Renderers.DIFFSINGER;
    }
}<|MERGE_RESOLUTION|>--- conflicted
+++ resolved
@@ -230,12 +230,8 @@
             }
 
             //Variance: Energy and Breathiness
-<<<<<<< HEAD
+
             if(singer.dsConfig.useBreathinessEmbed || singer.dsConfig.useEnergyEmbed || singer.dsConfig.useTensionEmbed){
-                var varianceResult = singer.getVariancePredictor().Process(phrase);
-=======
-            
-            if(singer.dsConfig.useBreathinessEmbed || singer.dsConfig.useEnergyEmbed){
                 var variancePredictor = singer.getVariancePredictor();
                 VarianceResult varianceResult;
                 lock(variancePredictor){
@@ -244,7 +240,6 @@
                     }
                     varianceResult = singer.getVariancePredictor().Process(phrase);
                 }
->>>>>>> 9914e0ab
                 //TODO: let user edit variance curves
                 if(singer.dsConfig.useEnergyEmbed){
                     var energyCurve = phrase.curves.FirstOrDefault(curve => curve.Item1 == ENE);
@@ -256,12 +251,8 @@
                     } else{
                         userEnergy = Enumerable.Repeat(0d, totalFrames);
                     }
-<<<<<<< HEAD
-                    var energy = varianceResult.energy!.Zip(userEnergy, (x,y)=>(float)Math.Min(x + y*12/100, 0)).ToArray();
-=======
                     var predictedEnergy = DiffSingerUtils.ResampleCurve(varianceResult.energy, totalFrames);
                     var energy = predictedEnergy.Zip(userEnergy, (x,y)=>(float)Math.Min(x + y*12/100, 0)).ToArray();
->>>>>>> 9914e0ab
                     acousticInputs.Add(NamedOnnxValue.CreateFromTensor("energy", 
                         new DenseTensor<float>(energy, new int[] { energy.Length })
                         .Reshape(new int[] { 1, energy.Length })));
@@ -270,12 +261,8 @@
                     var userBreathiness = DiffSingerUtils.SampleCurve(phrase, phrase.breathiness,
                         0, frameMs, totalFrames, headFrames, tailFrames,
                         x => x);
-<<<<<<< HEAD
-                    var breathiness = varianceResult.breathiness!.Zip(userBreathiness, (x,y)=>(float)Math.Min(x + y*12/100, 0)).ToArray();
-=======
                     var predictedBreathiness = DiffSingerUtils.ResampleCurve(varianceResult.breathiness, totalFrames);
                     var breathiness = predictedBreathiness.Zip(userBreathiness, (x,y)=>(float)Math.Min(x + y*12/100, 0)).ToArray();
->>>>>>> 9914e0ab
                     acousticInputs.Add(NamedOnnxValue.CreateFromTensor("breathiness", 
                         new DenseTensor<float>(breathiness, new int[] { breathiness.Length })
                         .Reshape(new int[] { 1, breathiness.Length })));
