using OpenUtau.Api;
using OpenUtau.Plugin.Builtin;
using Xunit;
using Xunit.Abstractions;

namespace OpenUtau.Plugins {
    public class EnVCCVTest : PhonemizerTestBase {
        public EnVCCVTest(ITestOutputHelper output) : base(output) { }
        protected override Phonemizer CreatePhonemizer() {
            return new EnglishVCCVPhonemizer();
        }

        [Theory]
        [InlineData("en_vccv",
            new string[] { "test", "words" },
            new string[] { "", "", },
            new string[] { "C4", "C4" },
            new string[] { "", "", },
<<<<<<< HEAD
            new string[] { "-te", "es-", "st", "w3", "3d-", "dz-" })]
        public void BasicPhonemizingTest(string singerName, string[] lyrics, string[] tones, string[] colors, string[] aliases) {
            RunPhonemizeTest(singerName, lyrics, tones, colors, aliases);
=======
            new string[] { "-te", "e st", "tw", "w3", "3 d", "dz-" })]
        public void BasicPhonemizingTest(string singerName, string[] lyrics, string[] alts, string[] tones, string[] colors, string[] aliases) {
            RunPhonemizeTest(singerName, lyrics, alts, tones, colors, aliases);
>>>>>>> 0a0fb992
        }
    }
}<|MERGE_RESOLUTION|>--- conflicted
+++ resolved
@@ -16,15 +16,9 @@
             new string[] { "", "", },
             new string[] { "C4", "C4" },
             new string[] { "", "", },
-<<<<<<< HEAD
             new string[] { "-te", "es-", "st", "w3", "3d-", "dz-" })]
-        public void BasicPhonemizingTest(string singerName, string[] lyrics, string[] tones, string[] colors, string[] aliases) {
-            RunPhonemizeTest(singerName, lyrics, tones, colors, aliases);
-=======
-            new string[] { "-te", "e st", "tw", "w3", "3 d", "dz-" })]
         public void BasicPhonemizingTest(string singerName, string[] lyrics, string[] alts, string[] tones, string[] colors, string[] aliases) {
             RunPhonemizeTest(singerName, lyrics, alts, tones, colors, aliases);
->>>>>>> 0a0fb992
         }
     }
 }